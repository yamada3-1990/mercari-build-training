--- conflicted
+++ resolved
@@ -45,7 +45,6 @@
 // Insert inserts an item into the repository.
 func (i *itemRepository) Insert(ctx context.Context, item *Item) error {
 	// STEP 4-2: add an implementation to store an item
-<<<<<<< HEAD
 	// /api内で go run main.go(パスを"items.json"でやるなら)
 
 	// jsonファイルを読み込み
@@ -84,8 +83,7 @@
 	if err != nil {
 		return err
 	}
-=======
->>>>>>> bb40c7f9
+
 
 	return nil
 }
