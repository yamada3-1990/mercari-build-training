package app

import (
	"context"

	"database/sql"
	"errors"
	"log/slog"
	"os"
	"path/filepath"

	_ "github.com/mattn/go-sqlite3"
)

var errImageNotFound = errors.New("image not found")
var errItemNotFound = errors.New("item not found")

type Item struct {
	ID       int    `db:"id" json:"-"`
	Name     string `db:"name" json:"name"`
	Category string `json:"category"`
	Image    string `db:"image_name" json:"image"`
}

type ItemRepository interface {
	Insert(ctx context.Context, item *Item) error
	GetAll(ctx context.Context) ([]Item, error)
	GetItemById(ctx context.Context, item_id string) (Item, error)
	SearchItemsByKeyword(ctx context.Context, keyword string) ([]Item, error)
}

type itemRepository struct {
	db *sql.DB
}

// 返り値を増やした
// -> server.goのRun()でNewItemRepositoryのerrを検知できずに
// nilのitemRepoを使用したことによるnil参照panicを防ぐ
func NewItemRepository(db *sql.DB) (ItemRepository, error) {
	// items tableがなかったら作成
	q, err := os.ReadFile("db/items.sql")
	if err != nil {
		return &itemRepository{}, err
	}

	query := string(q)
	_, err = db.Exec(query)
	if err != nil {
		slog.Error("failed to create items table and categories table", "error", err)
		return nil, err
	}

	return &itemRepository{db: db}, nil
}

func (i *itemRepository) Insert(ctx context.Context, item *Item) error {
	// 該当する行がなかったら = 新しいカテゴリーだったらcategoryを挿入
	query := `INSERT OR IGNORE INTO categories (name) VALUES (?)`
	_, err := i.db.Exec(query, item.Category)
	if err != nil {
		return err
	}

	// まとめてinsert
	query = `
			INSERT INTO items (name, category_id, image_name)
				SELECT ?, categories.id, ?
				FROM categories
				WHERE categories.name = ?
			`
	_, err = i.db.Exec(query, item.Name, item.Image, item.Category)
	if err != nil {
		return err
	}
	return nil
}

func (i *itemRepository) GetAll(ctx context.Context) ([]Item, error) {
	// itemsとcategoriesをいったんinner join
	query := `
<<<<<<< HEAD
                                SELECT
                                                items.id,
                                                items.name,
                                                categories.name AS category,
                                                items.image_name
                                FROM
                                                items
                                INNER JOIN
                                                categories ON items.category_id = categories.id;
                        `
=======
                SELECT
                        items.id,
                        items.name,
                        categories.name AS category,
                        items.image_name
                FROM
                        items
                INNER JOIN
                        categories ON items.category_id = categories.id;
        `
>>>>>>> 50e67731
	rows, err := i.db.Query(query)
	if err != nil {
		return nil, err
	}
	defer rows.Close()

	var items []Item
	for rows.Next() {
		var item Item
		err := rows.Scan(&item.ID, &item.Name, &item.Category, &item.Image)
		if err != nil {
			return nil, err
		}
		items = append(items, item)
	}

	return items, nil
}

func StoreImage(fileName string, image []byte) error {
	savePath := filepath.Join("images", fileName)
	savePath = filepath.ToSlash(savePath)
	err := os.WriteFile(savePath, image, 0644)
	if err != nil {
		return err
	}
	return nil

}

func (i *itemRepository) GetItemById(ctx context.Context, item_id string) (Item, error) {
	query := `
				SELECT 
					items.id, 
					items.name, 
					categories.name AS category, 
					items.image_name 
				FROM items
				INNER JOIN categories ON items.category_id = categories.id
				WHERE items.id = ?
			`
	row := i.db.QueryRow(query, item_id)
	var item Item
	err := row.Scan(&item.ID, &item.Name, &item.Category, &item.Image)
	if err != nil {
		if err == sql.ErrNoRows {
			return Item{}, errItemNotFound
		} else {
			return Item{}, err
		}
	}
	return item, nil
}

func (i *itemRepository) SearchItemsByKeyword(ctx context.Context, keyword string) ([]Item, error) {
	// itemsとcategoriesをいったんinner join
	query := `
<<<<<<< HEAD
                                SELECT
                                                items.id,
                                                items.name,
                                                categories.name AS category,
                                                items.image_name
                                FROM
                                                items
                                INNER JOIN
                                                categories ON items.category_id = categories.id
                                WHERE
                                                items.name LIKE ?
                        `
=======
                SELECT
                        items.id,
                        items.name,
                        categories.name AS category,
                        items.image_name
                FROM
                        items
                INNER JOIN
                        categories ON items.category_id = categories.id
                WHERE
                        items.name LIKE ?
        `
>>>>>>> 50e67731

	// queryの?部分がkeywordで置き換えられる
	// % はワイルドカード文字: 0文字以上の任意の文字列
	rows, err := i.db.Query(query, "%"+keyword+"%")
	if err != nil {
		return nil, err
	}
	defer rows.Close()

	var items []Item
	for rows.Next() {
		var item Item
		err := rows.Scan(&item.ID, &item.Name, &item.Category, &item.Image)
		if err != nil {
			return nil, err
		}
		items = append(items, item)
	}

	return items, nil
}<|MERGE_RESOLUTION|>--- conflicted
+++ resolved
@@ -78,7 +78,6 @@
 func (i *itemRepository) GetAll(ctx context.Context) ([]Item, error) {
 	// itemsとcategoriesをいったんinner join
 	query := `
-<<<<<<< HEAD
                                 SELECT
                                                 items.id,
                                                 items.name,
@@ -89,18 +88,7 @@
                                 INNER JOIN
                                                 categories ON items.category_id = categories.id;
                         `
-=======
-                SELECT
-                        items.id,
-                        items.name,
-                        categories.name AS category,
-                        items.image_name
-                FROM
-                        items
-                INNER JOIN
-                        categories ON items.category_id = categories.id;
-        `
->>>>>>> 50e67731
+
 	rows, err := i.db.Query(query)
 	if err != nil {
 		return nil, err
@@ -158,7 +146,6 @@
 func (i *itemRepository) SearchItemsByKeyword(ctx context.Context, keyword string) ([]Item, error) {
 	// itemsとcategoriesをいったんinner join
 	query := `
-<<<<<<< HEAD
                                 SELECT
                                                 items.id,
                                                 items.name,
@@ -171,20 +158,7 @@
                                 WHERE
                                                 items.name LIKE ?
                         `
-=======
-                SELECT
-                        items.id,
-                        items.name,
-                        categories.name AS category,
-                        items.image_name
-                FROM
-                        items
-                INNER JOIN
-                        categories ON items.category_id = categories.id
-                WHERE
-                        items.name LIKE ?
-        `
->>>>>>> 50e67731
+
 
 	// queryの?部分がkeywordで置き換えられる
 	// % はワイルドカード文字: 0文字以上の任意の文字列
