--- conflicted
+++ resolved
@@ -146,13 +146,10 @@
 		Image:    []byte(r.FormValue("image")),
 	}
 
-<<<<<<< HEAD
 	if len(req.Image) == 0 {
 		req.Image = nil
 	}
 
-=======
->>>>>>> 50e67731
 	// validation
 	if req.Name == "" {
 		return nil, errors.New("name is required")
@@ -161,20 +158,6 @@
 	if req.Category == "" {
 		return nil, errors.New("category is required")
 	}
-<<<<<<< HEAD
-=======
-
-	if string(req.Image) == "" {
-		return nil, errors.New("image is required")
-	}
-
-	// 拡張子を取得して、jpgのみ受け付ける
-	fName := r.FormValue("image")
-	ex := filepath.Ext(fName)
-	if ex != ".jpg" {
-		return nil, errors.New("invalid image extension. Only accept: jpg")
-	}
->>>>>>> 50e67731
 
 	return req, nil
 }
@@ -189,7 +172,6 @@
 		return
 	}
 
-<<<<<<< HEAD
 	fileName := "default.jpg"
 	if len(req.Image) > 0 {
 		fileName, err = s.storeImage(req.Image)
@@ -212,13 +194,6 @@
 			http.Error(w, err.Error(), http.StatusInternalServerError)
 			return
 		}
-=======
-	fileName, err := s.storeImage(req.Image)
-	if err != nil {
-		slog.Error("failed to store image: ", "error", err)
-		http.Error(w, err.Error(), http.StatusInternalServerError)
-		return
->>>>>>> 50e67731
 	}
 
 	item := &Item{
@@ -236,7 +211,6 @@
 	}
 
 	message := fmt.Sprintf("item received: %s", item.Name)
-<<<<<<< HEAD
 	slog.Info(message)
 
 	resp := AddItemResponse{Message: message}
@@ -246,9 +220,6 @@
 		http.Error(w, err.Error(), http.StatusInternalServerError)
 		return
 	}
-=======
-	fmt.Fprint(w, message)
->>>>>>> 50e67731
 }
 
 // storeImage stores an image and returns the file path and an error if any.
@@ -392,8 +363,6 @@
 type GetItemByKeywordRequest struct {
 	Keyword string
 }
-<<<<<<< HEAD
-=======
 
 func parseGetItemByKeywordRequest(r *http.Request) (*GetItemByKeywordRequest, error) {
 	req := &GetItemByKeywordRequest{
@@ -437,70 +406,6 @@
 		http.Error(w, err.Error(), http.StatusInternalServerError)
 		return
 	}
-
 	w.Header().Set("Content-Type", "application/json")
 	w.Write(jsonData)
-}
-
-/*
-	そもそもハンドラーとは
-	-> HTTPリクエストを受け取り、適切なレスポンスを返す関数
->>>>>>> 50e67731
-
-func parseGetItemByKeywordRequest(r *http.Request) (*GetItemByKeywordRequest, error) {
-	req := &GetItemByKeywordRequest{
-		// クエリパラメータを取得
-		Keyword: r.URL.Query().Get("keyword"),
-	}
-
-	// validation
-	if req.Keyword == "" {
-		return nil, errors.New("keyword is required")
-	}
-
-<<<<<<< HEAD
-	return req, nil
-}
-
-func (s *Handlers) SearchItemsByKeyword(w http.ResponseWriter, r *http.Request) {
-	req, err := parseGetItemByKeywordRequest(r)
-	if err != nil {
-		http.Error(w, err.Error(), http.StatusBadRequest)
-		return
-	}
-
-	items, err := s.itemRepo.SearchItemsByKeyword(r.Context(), req.Keyword)
-
-	if err != nil {
-		if errors.Is(err, errItemNotFound) {
-			slog.Warn("item not exist: ", "error", err)
-			http.Error(w, err.Error(), http.StatusNotFound)
-			return
-		}
-		http.Error(w, err.Error(), http.StatusBadRequest)
-	}
-
-	if items == nil {
-		items = []Item{}
-	}
-
-	// jsonに変換
-	jsonData, err := json.Marshal(items)
-	if err != nil {
-		http.Error(w, err.Error(), http.StatusInternalServerError)
-		return
-	}
-
-	w.Header().Set("Content-Type", "application/json")
-	w.Write(jsonData)
-}
-=======
-
-	r.PathValue と r.URL.Query().Get
-	-> http@//127.0.0.1:9000/Path?<query parameter>
-	-> r.PathValue: Pathを取得　/items/{item_id}だと{item_id}を取得する
-	-> r.URL.Query().Get: クエリパラメータを取得　/search?keyword=jacketだとjacketを取得
-
-
-*/
->>>>>>> 50e67731
+}