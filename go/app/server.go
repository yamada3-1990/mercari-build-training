--- conflicted
+++ resolved
@@ -8,10 +8,7 @@
 
 	// "io/ioutil"
 	// "io"
-<<<<<<< HEAD
 	"database/sql"
-=======
->>>>>>> 42eaca21
 	"log/slog"
 	"net/http"
 	"os"
@@ -30,11 +27,6 @@
 // This method returns 0 if the server started successfully, and 1 otherwise.
 func (s Server) Run() int {
 	// set up logger
-<<<<<<< HEAD
-=======
-	// STEP 4-6: set the log level to DEBUG
-	// levelInfo から levelDebugに変更??? できない
->>>>>>> 42eaca21
 	opts := slog.HandlerOptions{
 		Level: slog.LevelDebug,
 	}
@@ -70,10 +62,7 @@
 	mux.HandleFunc("GET /items", h.GetItems)
 	mux.HandleFunc("GET /images/{filename}", h.GetImage)
 	mux.HandleFunc("GET /items/{item_id}", h.GetItemById)
-<<<<<<< HEAD
 	mux.HandleFunc("GET /search", h.SearchItemsByKeyword)
-=======
->>>>>>> 42eaca21
 
 	// start the server
 	slog.Info("http server started on", "port", s.Port)
@@ -115,7 +104,6 @@
 		return
 	}
 
-<<<<<<< HEAD
 	response := struct {
 		Items []struct {
 			Name     string `json:"name"`
@@ -134,13 +122,6 @@
 			Category: item.Category,
 			Image:    item.Image,
 		})
-=======
-	// itemsをラップ
-	response := struct {
-		Items []Item `json:"items"`
-	}{
-		Items: items,
->>>>>>> 42eaca21
 	}
 
 	w.Header().Set("Content-Type", "application/json")
@@ -151,15 +132,9 @@
 }
 
 type AddItemRequest struct {
-<<<<<<< HEAD
 	Name     string   `form:"name"`
 	Category Category `form:"category"`
 	Image    []byte   `form:"image"`
-=======
-	Name     string `form:"name"`
-	Category string `form:"category"` // STEP 4-2: add a category field -- done
-	Image    []byte `form:"image"`    // STEP 4-4: add an image field -- done
->>>>>>> 42eaca21
 }
 
 type AddItemResponse struct {
@@ -170,7 +145,6 @@
 func parseAddItemRequest(r *http.Request) (*AddItemRequest, error) {
 	req := &AddItemRequest{
 		Name: r.FormValue("name"),
-<<<<<<< HEAD
 		Category: Category{
 			Name: r.FormValue("category"),
 		},
@@ -178,31 +152,14 @@
 	}
 
 	// validation
-=======
-		// STEP 4-2: add a category field -- done
-		Category: r.FormValue("category"),
-		// STEP 4-4: add an image field
-		Image: []byte(r.FormValue("image")),
-	}
-
-	// validate the request
->>>>>>> 42eaca21
 	if req.Name == "" {
 		return nil, errors.New("name is required")
 	}
 
-<<<<<<< HEAD
 	if req.Category.Name == "" {
 		return nil, errors.New("category is required")
 	}
 
-=======
-	// STEP 4-2: validate the category field -- done
-	if req.Category == "" {
-		return nil, errors.New("category is required")
-	}
-	// STEP 4-4: validate the image field -- done
->>>>>>> 42eaca21
 	if string(req.Image) == "" {
 		return nil, errors.New("image is required")
 	}
@@ -227,10 +184,6 @@
 		return
 	}
 
-<<<<<<< HEAD
-=======
-	// STEP 4-4: uncomment on adding an implementation to store an image -- done
->>>>>>> 42eaca21
 	fileName, err := s.storeImage(req.Image)
 	if err != nil {
 		slog.Error("failed to store image: ", "error", err)
@@ -239,25 +192,11 @@
 	}
 
 	item := &Item{
-<<<<<<< HEAD
 		Name:     req.Name,
 		Category: req.Category.Name,
 		Image:    strings.TrimPrefix(string(fileName), "images/"),
-=======
-		Name: req.Name,
-		// STEP 4-2: add a category field -- done
-		Category: req.Category,
-		// STEP 4-4: add an image field -- done
-		// 先頭のimages/を削除 もっといい方法ありそう
-		Image: strings.TrimPrefix(string(fileName), "images/"),
->>>>>>> 42eaca21
-	}
-
-<<<<<<< HEAD
-=======
-	// STEP 4-2: add an implementation to store an item -- done?
-
->>>>>>> 42eaca21
+	}
+
 	err = s.itemRepo.Insert(ctx, item)
 
 	if err != nil {
@@ -363,11 +302,7 @@
 	return imgPath, nil
 }
 
-<<<<<<< HEAD
 /* GetItemById */
-=======
-// GetItemById
->>>>>>> 42eaca21
 type GetItemByIdRequest struct {
 	Id string
 }
@@ -413,7 +348,6 @@
 	w.Write(jsonData)
 }
 
-<<<<<<< HEAD
 /* SearchItemsByKeyword */
 type GetItemByKeywordRequest struct {
 	Keyword string
@@ -466,8 +400,6 @@
 	w.Write(jsonData)
 }
 
-=======
->>>>>>> 42eaca21
 /*
 	そもそもハンドラーとは
 	-> HTTPリクエストを受け取り、適切なレスポンスを返す関数
@@ -481,12 +413,11 @@
 	-F 'category=fashion' \
 	-F 'image=@images/local_image.jpg' <-ローカルのuploadしたいiamgeのパス "image=go/images/default.jpg"とか
 
-<<<<<<< HEAD
+
 	r.PathValue と r.URL.Query().Get
 	-> http@//127.0.0.1:9000/Path?<query parameter>
 	-> r.PathValue: Pathを取得　/items/{item_id}だと{item_id}を取得する
 	-> r.URL.Query().Get: クエリパラメータを取得　/search?keyword=jacketだとjacketを取得
 
-=======
->>>>>>> 42eaca21
+
 */